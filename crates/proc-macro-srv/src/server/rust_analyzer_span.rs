--- conflicted
+++ resolved
@@ -10,16 +10,16 @@
     ops::{Bound, Range},
 };
 
-use ::tt::{TextRange, TextSize};
 use proc_macro::bridge::{self, server};
 use span::{Span, FIXUP_ERASED_FILE_AST_ID_MARKER};
+use tt::{TextRange, TextSize};
 
 use crate::server::{
     delim_to_external, delim_to_internal, token_stream::TokenStreamBuilder, LiteralFormatter,
     Symbol, SymbolInternerRef, SYMBOL_INTERNER,
 };
 mod tt {
-    pub use ::tt::*;
+    pub use tt::*;
 
     pub type Subtree = ::tt::Subtree<super::Span>;
     pub type TokenTree = ::tt::TokenTree<super::Span>;
@@ -259,14 +259,6 @@
                 }
                 tt::TokenTree::Leaf(tt::Leaf::Literal(lit)) => {
                     bridge::TokenTree::Literal(bridge::Literal {
-<<<<<<< HEAD
-                        // FIXME: handle literal kinds
-                        kind: bridge::LitKind::Integer, // dummy
-                        symbol: Symbol::intern(self.interner, &lit.text),
-                        // FIXME: handle suffixes
-                        suffix: None,
-=======
->>>>>>> 4a8d0f7f
                         span: lit.span,
                         ..server::FreeFunctions::literal_from_str(self, &lit.text).unwrap()
                     })
